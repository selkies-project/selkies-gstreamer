class Queue {
    /**
     * @constructor
     * @param {Array}
     *    Video element to attach events to
     */
    constructor(...elements) {
        /**
         * @type {Array}
         */
        this.items = [];

        this.enqueue(...elements);
    }

    enqueue(...elements) {
        elements.forEach(element => this.items.push(element));
    }

    dequeue(count=1) {
        return this.items.splice(0, count)[0];
    }

    size() {
        return this.items.length;
    }

    isEmpty() {
        return this.items.length===0;
    }

    toArray() {
        return [...this.items]
    }

    remove(element) {
        var index = this.items.indexOf(element)
        this.items.splice(index, 1)
    }

    find(element) {
        return this.items.indexOf(element) == -1 ? false: true;
    }

    clear(){
        this.items.length = 0;
    }
}

<<<<<<< HEAD
class Node {
    constructor(data) {
        this.data = data;
        this.next = null;
    }
}

class LinkedList {
    constructor() {
        this.head = null;
    }

    // Insert a new node at the end of the list
    insert(data) {
        const newNode = new Node(data);
        if (!this.head) {
            this.head = newNode;
        } else {
            let current = this.head;
            while (current.next) {
                current = current.next;
            }
            current.next = newNode;
        }
    }

    // Delete a node by its value
    remove(data) {
        if (!this.head) {
            return;
        }
        if (this.head.data === data) {
            this.head = this.head.next;
            return;
        }
        let current = this.head;
        let prev = null;
        while (current && current.data !== data) {
            prev = current;
            current = current.next;
        }
        if (!current) {
            return; // Node not found
        }
        prev.next = current.next;
    }

    // Find a node by its value
    find(data) {
        let current = this.head;
        while (current) {
            if (current.data === data) {
                return current;
            }
            current = current.next;
        }
        return null; // Node not found
    }

    // Clear all nodes from the list
    clear() {
        this.head = null;
    }
=======
// Converts given string to base64 encoded string with UTF-8 format
function stringToBase64(text) {
    var bytes = new TextEncoder().encode(text);
    const binString = Array.from(bytes, (byte) =>
      String.fromCodePoint(byte),
    ).join("");
    return btoa(binString);
}

// Converts given base64 UTF-8 format encoded string to its original form
function base64ToString(base64) {
    var stringBytes = atob(base64);
    var bytes = Uint8Array.from(stringBytes, (m) => m.codePointAt(0));
    return new TextDecoder().decode(bytes);
>>>>>>> 7a652917
}<|MERGE_RESOLUTION|>--- conflicted
+++ resolved
@@ -47,7 +47,6 @@
     }
 }
 
-<<<<<<< HEAD
 class Node {
     constructor(data) {
         this.data = data;
@@ -111,7 +110,8 @@
     clear() {
         this.head = null;
     }
-=======
+}
+
 // Converts given string to base64 encoded string with UTF-8 format
 function stringToBase64(text) {
     var bytes = new TextEncoder().encode(text);
@@ -126,5 +126,4 @@
     var stringBytes = atob(base64);
     var bytes = Uint8Array.from(stringBytes, (m) => m.codePointAt(0));
     return new TextDecoder().decode(bytes);
->>>>>>> 7a652917
 }